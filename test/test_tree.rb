--- conflicted
+++ resolved
@@ -64,9 +64,6 @@
     #            +----+  CHILD3       +---+  CHILD4          |
     #                 +---------------+   +------------------+
     #
-<<<<<<< HEAD
-    def load_children
-=======
     # Some basic setup to create the nodes for the test tree.
     def setup
       @root = Tree::TreeNode.new("ROOT", "Root Node")
@@ -80,7 +77,6 @@
 
     # Create the actual test tree.
     def setup_test_tree
->>>>>>> 79ea5526
       @root << @child1
       @root << @child2
       @root << @child3 << @child4
@@ -93,44 +89,24 @@
 
     # This test is for the root alone - without any children being linked
     def test_root_setup
-<<<<<<< HEAD
-      assert_not_nil(@root        , "Root cannot be nil")
-      assert_nil(@root.parent     , "Parent of root node should be nil")
-      assert_not_nil(@root.name   , "Name should not be nil")
-      assert_equal("ROOT"         , @root.name, "Name should be 'ROOT'")
-      assert_equal("Root Node"    , @root.content, "Content should be 'Root Node'")
-      assert(@root.is_root?       , "Should identify as root")
-      assert(!@root.has_children? , "Cannot have any children")
-      assert(@root.has_content?   , "This root should have content")
-      assert_equal(1              , @root.size, "Number of nodes should be one")
-      assert_nil(@root.siblings   , "This root does not have any children")
-
-      assert_equal(0, @root.node_height, "Root's height before adding any children is 0")
-      assert_raise(RuntimeError) { Tree::TreeNode.new(nil) }
-=======
       assert_not_nil(@root       , "Root cannot be nil")
       assert_nil(@root.parent    , "Parent of root node should be nil")
       assert_not_nil(@root.name  , "Name should not be nil")
       assert_equal("ROOT"        , @root.name, "Name should be 'ROOT'")
       assert_equal("Root Node"   , @root.content, "Content should be 'Root Node'")
-      assert(@root.isRoot?       , "Should identify as root")
-      assert(!@root.hasChildren? , "Cannot have any children")
-      assert(@root.hasContent?   , "This root should have content")
+      assert(@root.is_root?       , "Should identify as root")
+      assert(!@root.has_children? , "Cannot have any children")
+      assert(@root.has_content?   , "This root should have content")
       assert_equal(1             , @root.size, "Number of nodes should be one")
       assert_nil(@root.siblings  , "This root does not have any children")
       assert_equal(0, @root.in_degree, "Root should have an in-degree of 0")
-      assert_equal(0, @root.nodeHeight, "Root's height before adding any children is 0")
+      assert_equal(0, @root.node_height, "Root's height before adding any children is 0")
       assert_raise(ArgumentError) { Tree::TreeNode.new(nil) }
->>>>>>> 79ea5526
     end
 
     # This test is for the state after the children are linked to the root.
     def test_root
-<<<<<<< HEAD
-      load_children
-=======
-      setup_test_tree
->>>>>>> 79ea5526
+      setup_test_tree
 
       # TODO: Should probably change this logic.  Root's root should
       # return nil so that the possibility of a recursive error does not exist
@@ -141,45 +117,27 @@
       assert_equal(2    , @root.node_height, "Root's height after adding the children should be 2")
     end
 
-<<<<<<< HEAD
+    # Test the presence of content in the nodes.
     def test_has_content_eh
       a_node = Tree::TreeNode.new("A Node")
       assert_nil(a_node.content  , "The node should not have content")
       assert(!a_node.has_content? , "The node should not have content")
-=======
-    # Test the presence of content in the nodes.
-    def test_hasContent_eh
-      aNode = Tree::TreeNode.new("A Node")
-      assert_nil(aNode.content  , "The node should not have content")
-      assert(!aNode.hasContent? , "The node should not have content")
->>>>>>> 79ea5526
 
       a_node.content = "Something"
       assert_not_nil(a_node.content, "The node should now have content")
       assert(a_node.has_content?, "The node should now have content")
     end
 
-<<<<<<< HEAD
-    def test_length
-      load_children
+    # Test the equivalence of size and length methods.
+    def test_length_is_size
+      setup_test_tree
       assert_equal(@root.size, @root.length, "Length and size methods should return the same result")
     end
 
+    # Test the <=> operator.
     def test_spaceship          # Test the <=> operator.
       first_node  = Tree::TreeNode.new(1)
       second_node = Tree::TreeNode.new(2)
-=======
-    # Test the equivalence of size and length methods.
-    def test_length_is_size
-      setup_test_tree
-      assert_equal(@root.size, @root.length, "Length and size methods should return the same result")
-    end
-
-    # Test the <=> operator.
-    def test_spaceship
-      firstNode  = Tree::TreeNode.new(1)
-      secondNode = Tree::TreeNode.new(2)
->>>>>>> 79ea5526
 
       assert_equal(first_node <=> nil, +1)
       assert_equal(first_node <=> second_node, -1)
@@ -206,10 +164,11 @@
       assert_equal(expected_string, a_node.to_s, "The string representation should be same")
     end
 
-<<<<<<< HEAD
+    # Test the first_sibling method
     def test_first_sibling
-      load_children
-
+      setup_test_tree
+
+      # TODO: Need to fix the first_sibling method to return nil for nodes with no siblings.
       assert_same(@root, @root.first_sibling, "Root's first sibling is itself")
       assert_same(@child1, @child1.first_sibling, "Child1's first sibling is itself")
       assert_same(@child1, @child2.first_sibling, "Child2's first sibling should be child1")
@@ -217,9 +176,11 @@
       assert_not_same(@child1, @child4.first_sibling, "Child4's first sibling is itself")
     end
 
+    # Test the is_first_sibling? method
     def test_is_first_sibling_eh
-      load_children
-
+      setup_test_tree
+
+      # TODO: Need to fix the first_sibling method to return nil for nodes with no siblings.
       assert(@root.is_first_sibling?, "Root's first sibling is itself")
       assert( @child1.is_first_sibling?, "Child1's first sibling is itself")
       assert(!@child2.is_first_sibling?, "Child2 is not the first sibling")
@@ -227,9 +188,11 @@
       assert( @child4.is_first_sibling?, "Child4's first sibling is itself")
     end
 
+    # Test the is_last_sibling? method
     def test_is_last_sibling_eh
-      load_children
-
+      setup_test_tree
+
+      # TODO: Need to fix the last_sibling method to return nil for nodes with no siblings.
       assert(@root.is_last_sibling?, "Root's last sibling is itself")
       assert(!@child1.is_last_sibling?, "Child1 is not the last sibling")
       assert(!@child2.is_last_sibling?, "Child2 is not the last sibling")
@@ -237,71 +200,21 @@
       assert( @child4.is_last_sibling?, "Child4's last sibling is itself")
     end
 
+    # Test the last_sibling method
     def test_last_sibling
-      load_children
-
+      setup_test_tree
+
+      # TODO: Need to fix the last_sibling method to return nil for nodes with no siblings.
       assert_same(@root, @root.last_sibling, "Root's last sibling is itself")
       assert_same(@child3, @child1.last_sibling, "Child1's last sibling should be child3")
       assert_same(@child3, @child2.last_sibling, "Child2's last sibling should be child3")
       assert_same(@child3, @child3.last_sibling, "Child3's last sibling should be itself")
       assert_not_same(@child3, @child4.last_sibling, "Child4's last sibling is itself")
-=======
-    # Test the firstSibling method.
-    def test_firstSibling
-      setup_test_tree
-
-      # TODO: Need to fix the firstSibling method to return nil for nodes with no siblings.
-      assert_same(@root, @root.firstSibling, "Root's first sibling is itself")
-      assert_same(@child1, @child1.firstSibling, "Child1's first sibling is itself")
-      assert_same(@child1, @child2.firstSibling, "Child2's first sibling should be child1")
-      assert_same(@child1, @child3.firstSibling, "Child3's first sibling should be child1")
-      assert_not_same(@child1, @child4.firstSibling, "Child4's first sibling is itself")
-    end
-
-    # Test the isFirstSibling? method.
-    def test_isFirstSibling_eh
-      setup_test_tree
-
-      # TODO: Need to fix the firstSibling method to return nil for nodes with no siblings.
-      assert(@root.isFirstSibling?, "Root's first sibling is itself")
-      assert( @child1.isFirstSibling?, "Child1's first sibling is itself")
-      assert(!@child2.isFirstSibling?, "Child2 is not the first sibling")
-      assert(!@child3.isFirstSibling?, "Child3 is not the first sibling")
-      assert( @child4.isFirstSibling?, "Child4's first sibling is itself")
-    end
-
-    # Test the isLastSibling? method.
-    def test_isLastSibling_eh
-      setup_test_tree
-
-      # TODO: Need to fix the lastSibling method to return nil for nodes with no siblings.
-      assert(@root.isLastSibling?, "Root's last sibling is itself")
-      assert(!@child1.isLastSibling?, "Child1 is not the last sibling")
-      assert(!@child2.isLastSibling?, "Child2 is not the last sibling")
-      assert( @child3.isLastSibling?, "Child3's last sibling is itself")
-      assert( @child4.isLastSibling?, "Child4's last sibling is itself")
-    end
-
-    # Test the lastSibling method.
-    def test_lastSibling
-      setup_test_tree
-
-      # TODO: Need to fix the lastSibling method to return nil for nodes with no siblings.
-      assert_same(@root, @root.lastSibling, "Root's last sibling is itself")
-      assert_same(@child3, @child1.lastSibling, "Child1's last sibling should be child3")
-      assert_same(@child3, @child2.lastSibling, "Child2's last sibling should be child3")
-      assert_same(@child3, @child3.lastSibling, "Child3's last sibling should be itself")
-      assert_not_same(@child3, @child4.lastSibling, "Child4's last sibling is itself")
->>>>>>> 79ea5526
     end
 
     # Test the siblings method, which is essentially an iterator.
     def test_siblings
-<<<<<<< HEAD
-      load_children
-=======
-      setup_test_tree
->>>>>>> 79ea5526
+      setup_test_tree
 
       # Lets first collect the siblings in an array.
       siblings = []
@@ -324,65 +237,37 @@
       assert_nil(siblings, "Root should not have any siblings")
     end
 
-<<<<<<< HEAD
+    # Test the is_only_child? method.
     def test_is_only_child_eh
-      load_children
-
+      setup_test_tree
+
+      assert( @root.is_only_child?  , "Root is an only child")
       assert(!@child1.is_only_child?, "Child1 is not the only child")
       assert(!@child2.is_only_child?, "Child2 is not the only child")
       assert(!@child3.is_only_child?, "Child3 is not the only child")
       assert( @child4.is_only_child?, "Child4 is not the only child")
     end
 
+    # Test the next_sibling method.
     def test_next_sibling
-      load_children
-
+      setup_test_tree
+
+      assert_nil(@root.next_sibling, "Root does not have any next sibling")
       assert_equal(@child2, @child1.next_sibling, "Child1's next sibling is Child2")
       assert_equal(@child3, @child2.next_sibling, "Child2's next sibling is Child3")
       assert_nil(@child3.next_sibling, "Child3 does not have a next sibling")
       assert_nil(@child4.next_sibling, "Child4 does not have a next sibling")
     end
 
+    # Test the previous_sibling method.
     def test_previous_sibling
-      load_children
-
+      setup_test_tree
+
+      assert_nil(@root.previous_sibling, "Root does not have any previous sibling")
       assert_nil(@child1.previous_sibling, "Child1 does not have previous sibling")
       assert_equal(@child1, @child2.previous_sibling, "Child2's previous sibling is Child1")
       assert_equal(@child2, @child3.previous_sibling, "Child3's previous sibling is Child2")
       assert_nil(@child4.previous_sibling, "Child4 does not have a previous sibling")
-=======
-    # Test the isOnlyChild? method.
-    def test_isOnlyChild_eh
-      setup_test_tree
-
-      assert( @root.isOnlyChild?  , "Root is an only child")
-      assert(!@child1.isOnlyChild?, "Child1 is not the only child")
-      assert(!@child2.isOnlyChild?, "Child2 is not the only child")
-      assert(!@child3.isOnlyChild?, "Child3 is not the only child")
-      assert( @child4.isOnlyChild?, "Child4 is an only child")
-    end
-
-    # Test the nextSibling method.
-    def test_nextSibling
-      setup_test_tree
-
-      assert_nil(@root.nextSibling, "Root does not have any next sibling")
-      assert_equal(@child2, @child1.nextSibling, "Child1's next sibling is Child2")
-      assert_equal(@child3, @child2.nextSibling, "Child2's next sibling is Child3")
-      assert_nil(@child3.nextSibling, "Child3 does not have a next sibling")
-      assert_nil(@child4.nextSibling, "Child4 does not have a next sibling")
-    end
-
-    # Test the previousSibling method.
-    def test_previousSibling
-      setup_test_tree
-
-      assert_nil(@root.previousSibling, "Root does not have any previous sibling")
-      assert_nil(@child1.previousSibling, "Child1 does not have previous sibling")
-      assert_equal(@child1, @child2.previousSibling, "Child2's previous sibling is Child1")
-      assert_equal(@child2, @child3.previousSibling, "Child3's previous sibling is Child2")
-      assert_nil(@child4.previousSibling, "Child4 does not have a previous sibling")
->>>>>>> 79ea5526
     end
 
     # Test the add method.
@@ -402,6 +287,9 @@
       assert_equal(5, @root.size, "Should have five nodes")
       assert_equal(2, @child3.size, "Should have two nodes")
 
+      # Test the addition of a nil node.
+      assert_raise(ArgumentError) { @root.add(nil) }
+
       # Test the addition of a duplicate node (duplicate being defined as a node with the same name).
       assert_raise(RuntimeError) { @root.add(Tree::TreeNode.new(@child1.name)) }
     end
@@ -409,7 +297,6 @@
     def test_add_at_specific_position
       assert(!@root.has_children?, "Should not have any children")
 
-<<<<<<< HEAD
       assert_equal(1, @root.size, "Should have 1 node (the root)")
       @root.add(@child1)
 
@@ -423,13 +310,9 @@
       assert_equal @child1, @root[0]
       assert_equal @child3, @root[1]
       assert_equal @child2, @root[2]
-=======
-      # Test the addition of a nil node.
-      assert_raise(ArgumentError) { @root.add(nil) }
->>>>>>> 79ea5526
-    end
-
-    # Test the remove! and removeAll! methods.
+    end
+
+    # Test the remove! and remove_all! methods.
     def test_remove_bang
       @root << @child1
       @root << @child2
@@ -454,45 +337,29 @@
 
       assert(!@root.has_children?, "Should have no children")
       assert_equal(1, @root.size, "Should have one node")
-<<<<<<< HEAD
-    end
-
+
+      # Some negative testing
+      @root.remove!(nil)
+      assert(!@root.has_children?, "Should have no children")
+      assert_equal(1, @root.size, "Should have one node")
+    end
+
+    # Test the remove_all! method.
     def test_remove_all_bang
-      load_children
+      setup_test_tree
+
       assert(@root.has_children?, "Should have children")
       @root.remove_all!
-=======
-
-      # Some negative testing
-      @root.remove!(nil)
-      assert(!@root.hasChildren?, "Should have no children")
-      assert_equal(1, @root.size, "Should have one node")
-    end
-
-    # Test the removeAll! method.
-    def test_removeAll_bang
-      setup_test_tree
-
-      assert(@root.hasChildren?, "Should have children")
-      @root.removeAll!
->>>>>>> 79ea5526
 
       assert(!@root.has_children?, "Should have no children")
       assert_equal(1, @root.size, "Should have one node")
     end
 
-<<<<<<< HEAD
+    # Test the remove_from_parent! method.
     def test_remove_from_parent_bang
-      load_children
+      setup_test_tree
       assert(@root.has_children?, "Should have children")
       assert(!@root.is_leaf?, "Root is not a leaf here")
-=======
-    # Test the removeFromParent! method.
-    def test_removeFromParent_bang
-      setup_test_tree
-      assert(@root.hasChildren?, "Should have children")
-      assert(!@root.isLeaf?, "Root is not a leaf here")
->>>>>>> 79ea5526
 
       child1 = @root[0]
       assert_not_nil(child1, "Child 1 should exist")
@@ -508,11 +375,7 @@
 
     # Test the children method.
     def test_children
-<<<<<<< HEAD
-      load_children
-=======
-      setup_test_tree
->>>>>>> 79ea5526
+      setup_test_tree
 
       assert(@root.has_children?, "Should have children")
       assert_equal(5, @root.size, "Should have five nodes")
@@ -541,36 +404,18 @@
       assert_equal(3, children.length, "Should have three children")
     end
 
-<<<<<<< HEAD
+    # Test the first_child method.
     def test_first_child
-      load_children
-=======
-    # Test the firstChild method.
-    def test_firstChild
-      setup_test_tree
-
-      assert_equal(@child1, @root.firstChild, "Root's first child is Child1")
-      assert_nil(@child1.firstChild, "Child1 does not have any children")
-      assert_equal(@child4, @child3.firstChild, "Child3's first child is Child4")
->>>>>>> 79ea5526
+      setup_test_tree
 
       assert_equal(@child1, @root.first_child, "Root's first child is Child1")
       assert_nil(@child1.first_child, "Child1 does not have any children")
       assert_equal(@child4, @child3.first_child, "Child3's first child is Child4")
     end
 
-<<<<<<< HEAD
+    # Test the last_child method.
     def test_last_child
-      load_children
-=======
-    # Test the lastChild method.
-    def test_lastChild
-      setup_test_tree
-
-      assert_equal(@child3, @root.lastChild, "Root's last child is Child3")
-      assert_nil(@child1.lastChild, "Child1 does not have any children")
-      assert_equal(@child4, @child3.lastChild, "Child3's last child is Child4")
->>>>>>> 79ea5526
+      setup_test_tree
 
       assert_equal(@child3, @root.last_child, "Root's last child is Child3")
       assert_nil(@child1.last_child, "Child1 does not have any children")
@@ -579,15 +424,9 @@
 
     # Test the find method.
     def test_find
-<<<<<<< HEAD
-      load_children
+      setup_test_tree
       found_node = @root.find { |node| node == @child2}
       assert_same(@child2, found_node, "The node should be Child 2")
-=======
-      setup_test_tree
-      foundNode = @root.find { |node| node == @child2}
-      assert_same(@child2, foundNode, "The node should be Child 2")
->>>>>>> 79ea5526
 
       found_node = @root.find { |node| node == @child4}
       assert_same(@child4, found_node, "The node should be Child 4")
@@ -600,11 +439,7 @@
 
     # Test the parentage method.
     def test_parentage
-<<<<<<< HEAD
-      load_children
-=======
-      setup_test_tree
->>>>>>> 79ea5526
+      setup_test_tree
 
       assert_nil(@root.parentage, "Root does not have any parentage")
       assert_equal([@root], @child1.parentage, "Child1 has Root as its parent")
@@ -613,13 +448,8 @@
 
     # Test the each method.
     def test_each
-<<<<<<< HEAD
-      load_children
+      setup_test_tree
       assert(@root.has_children?, "Should have children")
-=======
-      setup_test_tree
-      assert(@root.hasChildren?, "Should have children")
->>>>>>> 79ea5526
       assert_equal(5, @root.size, "Should have five nodes")
       assert(@child3.has_children?, "Should have children")
 
@@ -636,11 +466,7 @@
 
     # Test the each_leaf method.
     def test_each_leaf
-<<<<<<< HEAD
-      load_children
-=======
-      setup_test_tree
->>>>>>> 79ea5526
+      setup_test_tree
 
       nodes = []
       @root.each_leaf { |node| nodes << node }
@@ -655,11 +481,8 @@
 
     # Test the parent method.
     def test_parent
-<<<<<<< HEAD
-      load_children
-=======
-      setup_test_tree
->>>>>>> 79ea5526
+      setup_test_tree
+
       assert_nil(@root.parent, "Root's parent should be nil")
       assert_equal(@root, @child1.parent, "Parent should be root")
       assert_equal(@root, @child3.parent, "Parent should be root")
@@ -669,11 +492,8 @@
 
     # Test the [] method.
     def test_indexed_access
-<<<<<<< HEAD
-      load_children
-=======
-      setup_test_tree
->>>>>>> 79ea5526
+      setup_test_tree
+
       assert_equal(@child1, @root[0], "Should be the first child")
       assert_equal(@child4, @root[2][0], "Should be the grandchild")
       assert_nil(@root["TEST"], "Should be nil")
@@ -681,16 +501,11 @@
       assert_raise(ArgumentError) { @root[nil] }
     end
 
-<<<<<<< HEAD
+    # Test the print_tree method.
     def test_print_tree
-      load_children
-=======
-    # Test the printTree method.
-    def test_printTree
-      setup_test_tree
->>>>>>> 79ea5526
+      setup_test_tree
       #puts
-      #@root.printTree
+      #@root.print_tree
     end
 
     # Tests the binary dumping mechanism with an Object content node
@@ -740,13 +555,8 @@
 
     # Test the collect method from the mixed-in Enumerable functionality.
     def test_collect
-<<<<<<< HEAD
-      load_children
+      setup_test_tree
       collect_array = @root.collect do |node|
-=======
-      setup_test_tree
-      collectArray = @root.collect do |node|
->>>>>>> 79ea5526
         node.content = "abc"
         node
       end
@@ -754,13 +564,8 @@
     end
 
     # Test freezing the tree
-<<<<<<< HEAD
     def test_freeze_tree_bang
-      load_children
-=======
-    def test_freezeTree_bang
-      setup_test_tree
->>>>>>> 79ea5526
+      setup_test_tree
       @root.content = "ABC"
       assert_equal("ABC", @root.content, "Content should be 'ABC'")
       @root.freeze_tree!
@@ -837,11 +642,7 @@
     def test_node_depth
       assert_equal(0, @root.node_depth, "A root node's depth is 0")
 
-<<<<<<< HEAD
-      load_children
-=======
-      setup_test_tree
->>>>>>> 79ea5526
+      setup_test_tree
       for child in [@child1, @child2, @child3]
         assert_equal(1, child.node_depth, "Node #{child.name} should have depth 1")
       end
@@ -853,12 +654,12 @@
     def test_level
       assert_equal(0, @root.level, "A root node's level is 0")
 
-      assert_equal(@root.nodeDepth, @root.level, "Level and depth should be the same")
+      assert_equal(@root.node_depth, @root.level, "Level and depth should be the same")
 
       setup_test_tree
       for child in [@child1, @child2, @child3]
         assert_equal(1, child.level, "Node #{child.name} should have level 1")
-        assert_equal(@root.nodeDepth, @root.level, "Level and depth should be the same")
+        assert_equal(@root.node_depth, @root.level, "Level and depth should be the same")
       end
 
       assert_equal(2, @child4.level, "Child 4 should have level 2")
@@ -956,11 +757,7 @@
 
     # test the detached_copy method.
     def test_detached_copy
-<<<<<<< HEAD
-      load_children
-=======
-      setup_test_tree
->>>>>>> 79ea5526
+      setup_test_tree
 
       assert(@root.has_children?, "The root should have children")
       copy_of_root = @root.detached_copy
@@ -975,40 +772,23 @@
       assert(!copy_of_child3.has_children?, "Child 3's copy does not have children")
     end
 
-<<<<<<< HEAD
+    # Test the has_children? method.
     def test_has_children_eh
-      load_children
+      setup_test_tree
       assert(@root.has_children?, "The Root node MUST have children")
     end
 
+    # test the is_leaf? method.
     def test_is_leaf_eh
-      load_children
+      setup_test_tree
       assert(!@child3.is_leaf?, "Child 3 is not a leaf node")
       assert(@child4.is_leaf?, "Child 4 is a leaf node")
     end
 
+    # Test the is_root? method.
     def test_is_root_eh
-      load_children
+      setup_test_tree
       assert(@root.is_root?, "The ROOT node must respond as the root node")
-=======
-    # Test the hasChildren? method.
-    def test_hasChildren_eh
-      setup_test_tree
-      assert(@root.hasChildren?, "The Root node MUST have children")
-    end
-
-    # test the isLeaf? method.
-    def test_isLeaf_eh
-      setup_test_tree
-      assert(!@child3.isLeaf?, "Child 3 is not a leaf node")
-      assert(@child4.isLeaf?, "Child 4 is a leaf node")
-    end
-
-    # Test the isRoot? method.
-    def test_isRoot_eh
-      setup_test_tree
-      assert(@root.isRoot?, "The ROOT node must respond as the root node")
->>>>>>> 79ea5526
     end
 
     # Test the content= method.
@@ -1022,11 +802,7 @@
     # Test the size method.
     def test_size
       assert_equal(1, @root.size, "Root's size should be 1")
-<<<<<<< HEAD
-      load_children
-=======
-      setup_test_tree
->>>>>>> 79ea5526
+      setup_test_tree
       assert_equal(5, @root.size, "Root's size should be 5")
       assert_equal(2, @child3.size, "Child 3's size should be 2")
     end
@@ -1056,12 +832,6 @@
       assert_nil(@root['Some Random Name'], "Should return nil")
       assert_nil(@root[99], "Should return nil")
     end
-<<<<<<< HEAD
-    
-    def test_json_serialization
-      load_children
-      
-=======
 
     # Test the in_degree method.
     def test_in_degree
@@ -1089,7 +859,6 @@
     def test_json_serialization
       setup_test_tree
 
->>>>>>> 79ea5526
       expected_json = {
         "name"         => "ROOT",
         "content"      => "Root Node",
@@ -1107,17 +876,10 @@
           }
         ]
       }.to_json
-<<<<<<< HEAD
-      
+
       assert_equal(expected_json, @root.to_json)
     end
-    
-=======
-
-      assert_equal(expected_json, @root.to_json)
-    end
-
->>>>>>> 79ea5526
+
     def test_json_deserialization
       tree_as_json = {
         "name"         => "ROOT",
@@ -1136,28 +898,23 @@
           }
         ]
       }.to_json
-<<<<<<< HEAD
-      
+
       tree = JSON.parse(tree_as_json)
-      
-=======
-
-      tree = JSON.parse(tree_as_json)
-
->>>>>>> 79ea5526
+
       assert_equal(@root.name, tree.root.name, "Root should be returned")
       assert_equal(@child1.name, tree[0].name, "Child 1 should be returned")
       assert_equal(@child2.name, tree[1].name, "Child 2 should be returned")
       assert_equal(@child3.name, tree[2].name, "Child 3 should be returned")
       assert_equal(@child4.name, tree[2][0].name, "Grand Child 1 should be returned")
     end
-<<<<<<< HEAD
     
     def test_old_camelCase_method_names
-      load_children
+      setup_test_tree
       
+      puts
       @root.printTree
-
+      puts
+      
       @root.isRoot?
       @child4.isLeaf?
       @child4.hasContent?
@@ -1183,8 +940,6 @@
       @root.freezeTree!
     end
     
-=======
->>>>>>> 79ea5526
   end
 end
 
