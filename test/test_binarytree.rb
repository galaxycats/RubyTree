#!/usr/bin/env ruby

# test_binarytree.rb - This file is part of the RubyTree package.
#
# $Revision$ by $Author$ on $Date$
#
# Copyright (c) 2006, 2007, 2008, 2009, 2010 Anupam Sengupta
#
# All rights reserved.
#
# Redistribution and use in source and binary forms, with or without modification,
# are permitted provided that the following conditions are met:
#
# - Redistributions of source code must retain the above copyright notice, this
#   list of conditions and the following disclaimer.
#
# - Redistributions in binary form must reproduce the above copyright notice, this
#   list of conditions and the following disclaimer in the documentation and/or
#   other materials provided with the distribution.
#
# - Neither the name of the organization nor the names of its contributors may
#   be used to endorse or promote products derived from this software without
#   specific prior written permission.
#
#   THIS SOFTWARE IS PROVIDED BY THE COPYRIGHT HOLDERS AND CONTRIBUTORS "AS IS"
# AND ANY EXPRESS OR IMPLIED WARRANTIES, INCLUDING, BUT NOT LIMITED TO, THE
# IMPLIED WARRANTIES OF MERCHANTABILITY AND FITNESS FOR A PARTICULAR PURPOSE ARE
# DISCLAIMED. IN NO EVENT SHALL THE COPYRIGHT OWNER OR CONTRIBUTORS BE LIABLE FOR
# ANY DIRECT, INDIRECT, INCIDENTAL, SPECIAL, EXEMPLARY, OR CONSEQUENTIAL DAMAGES
# (INCLUDING, BUT NOT LIMITED TO, PROCUREMENT OF SUBSTITUTE GOODS OR SERVICES;
# LOSS OF USE, DATA, OR PROFITS; OR BUSINESS INTERRUPTION) HOWEVER CAUSED AND ON
# ANY THEORY OF LIABILITY, WHETHER IN CONTRACT, STRICT LIABILITY, OR TORT
# (INCLUDING NEGLIGENCE OR OTHERWISE) ARISING IN ANY WAY OUT OF THE USE OF THIS
# SOFTWARE, EVEN IF ADVISED OF THE POSSIBILITY OF SUCH DAMAGE.
#

require 'test/unit'
require 'tree/binarytree'

module TestTree
  # Test class for the binary tree node.
  class TestBinaryTreeNode < Test::Unit::TestCase

    # Setup the test data scaffolding.
    def setup
      @root = Tree::BinaryTreeNode.new("ROOT", "Root Node")

      @left_child1  = Tree::BinaryTreeNode.new("A Child at Left", "Child Node @ left")
      @right_child1 = Tree::BinaryTreeNode.new("B Child at Right", "Child Node @ right")
    end

    # Tear down the test data scaffolding.
    def teardown
      @root.remove!(@left_child1)
      @root.remove!(@right_child1)
      @root = nil
    end

    # Test initialization of the binary tree.
    def test_initialize
      assert_not_nil(@root, "Binary tree's Root should have been created")
    end

    # Test the add method.
    def test_add
      @root.add  @left_child1
      assert_same(@left_child1, @root.left_child, "The left node should be left_child1")
      assert_same(@left_child1, @root.first_child, "The first node should be left_child1")

      @root.add @right_child1
      assert_same(@right_child1, @root.right_child, "The right node should be right_child1")
      assert_same(@right_child1, @root.last_child, "The first node should be right_child1")

      assert_raise ArgumentError do
        @root.add Tree::BinaryTreeNode.new("The third child!")
      end

      assert_raise ArgumentError do
        @root << Tree::BinaryTreeNode.new("The third child!")
      end
    end

<<<<<<< HEAD
    def test_left_child
=======
    # Test the leftChild method.
    def test_leftChild
>>>>>>> 79ea5526
      @root << @left_child1
      @root << @right_child1
      assert_same(@left_child1, @root.left_child, "The left child should be 'left_child1")
      assert_not_same(@right_child1, @root.left_child, "The right_child1 is not the left child")
    end

<<<<<<< HEAD
    def test_right_child
=======
    # Test the rightChild method.
    def test_rightChild
>>>>>>> 79ea5526
      @root << @left_child1
      @root << @right_child1
      assert_same(@right_child1, @root.right_child, "The right child should be 'right_child1")
      assert_not_same(@left_child1, @root.right_child, "The left_child1 is not the left child")
    end

<<<<<<< HEAD
    def test_left_child_equals
=======
    # Test leftChild= method.
    def test_leftChild_equals
>>>>>>> 79ea5526
      @root << @left_child1
      @root << @right_child1
      assert_same(@left_child1, @root.left_child, "The left child should be 'left_child1")

      @root.left_child = Tree::BinaryTreeNode.new("New Left Child")
      assert_equal("New Left Child", @root.left_child.name, "The left child should now be the new child")
      assert_equal("B Child at Right", @root.last_child.name, "The last child should now be the right child")

      # Now set the left child as nil, and retest
      @root.left_child = nil
      assert_nil(@root.left_child, "The left child should now be nil")
      assert_nil(@root.first_child, "The first child is now nil")
      assert_equal("B Child at Right", @root.last_child.name, "The last child should now be the right child")
    end

<<<<<<< HEAD
    def test_right_child_equals
=======
    # Test rightChild= method.
    def test_rightChild_equals
>>>>>>> 79ea5526
      @root << @left_child1
      @root << @right_child1
      assert_same(@right_child1, @root.right_child, "The right child should be 'right_child1")

      @root.right_child = Tree::BinaryTreeNode.new("New Right Child")
      assert_equal("New Right Child", @root.right_child.name, "The right child should now be the new child")
      assert_equal("A Child at Left", @root.first_child.name, "The first child should now be the left child")
      assert_equal("New Right Child", @root.last_child.name, "The last child should now be the right child")

      # Now set the right child as nil, and retest
      @root.right_child = nil
      assert_nil(@root.right_child, "The right child should now be nil")
      assert_equal("A Child at Left", @root.first_child.name, "The first child should now be the left child")
      assert_nil(@root.last_child, "The first child is now nil")
    end

<<<<<<< HEAD
    def test_is_left_child_eh
=======
    # Test isLeftChild? method.
    def test_isLeftChild_eh
>>>>>>> 79ea5526
      @root << @left_child1
      @root << @right_child1

      assert(@left_child1.is_left_child?, "left_child1 should be the left child")
      assert(!@right_child1.is_left_child?, "left_child1 should be the left child")

      # Now set the right child as nil, and retest
      @root.right_child = nil
      assert(@left_child1.is_left_child?, "left_child1 should be the left child")

      assert(!@root.is_left_child?, "Root is neither left child nor right")
    end

<<<<<<< HEAD
    def test_is_right_child_eh
=======
    # Test isRightChild? method.
    def test_isRightChild_eh
>>>>>>> 79ea5526
      @root << @left_child1
      @root << @right_child1

      assert(@right_child1.is_right_child?, "right_child1 should be the right child")
      assert(!@left_child1.is_right_child?, "right_child1 should be the right child")

      # Now set the left child as nil, and retest
      @root.left_child = nil
      assert(@right_child1.is_right_child?, "right_child1 should be the right child")
      assert(!@root.is_right_child?, "Root is neither left child nor right")
    end

    # Test swap_children method.
    def test_swap_children
      @root << @left_child1
      @root << @right_child1

      assert(@right_child1.is_right_child?, "right_child1 should be the right child")
      assert(!@left_child1.is_right_child?, "right_child1 should be the right child")

      @root.swap_children

      assert(@right_child1.is_left_child?, "right_child1 should now be the left child")
      assert(@left_child1.is_right_child?, "left_child1 should now be the right child")
      assert_equal(@right_child1, @root.first_child, "right_child1 should now be the first child")
      assert_equal(@left_child1, @root.last_child, "left_child1 should now be the last child")
      assert_equal(@right_child1, @root[0], "right_child1 should now be the first child")
      assert_equal(@left_child1, @root[1], "left_child1 should now be the last child")
    end
    
    def test_old_camelCase_method_names
      @left_child2  = Tree::BinaryTreeNode.new("A Child at Left", "Child Node @ left")
      @right_child2 = Tree::BinaryTreeNode.new("B Child at Right", "Child Node @ right")
      
      @root.leftChild
      @root.leftChild = @left_child2
      @root.isLeftChild?
      @root.rightChild
      @root.rightChild = @right_child2
      @root.isRightChild?
      @root.swapChildren
    end
    
  end
end<|MERGE_RESOLUTION|>--- conflicted
+++ resolved
@@ -80,36 +80,24 @@
       end
     end
 
-<<<<<<< HEAD
+    # Test the left_child method.
     def test_left_child
-=======
-    # Test the leftChild method.
-    def test_leftChild
->>>>>>> 79ea5526
       @root << @left_child1
       @root << @right_child1
       assert_same(@left_child1, @root.left_child, "The left child should be 'left_child1")
       assert_not_same(@right_child1, @root.left_child, "The right_child1 is not the left child")
     end
 
-<<<<<<< HEAD
+    # Test the right_child method.
     def test_right_child
-=======
-    # Test the rightChild method.
-    def test_rightChild
->>>>>>> 79ea5526
       @root << @left_child1
       @root << @right_child1
       assert_same(@right_child1, @root.right_child, "The right child should be 'right_child1")
       assert_not_same(@left_child1, @root.right_child, "The left_child1 is not the left child")
     end
 
-<<<<<<< HEAD
+    # Test left_child= method.
     def test_left_child_equals
-=======
-    # Test leftChild= method.
-    def test_leftChild_equals
->>>>>>> 79ea5526
       @root << @left_child1
       @root << @right_child1
       assert_same(@left_child1, @root.left_child, "The left child should be 'left_child1")
@@ -125,12 +113,8 @@
       assert_equal("B Child at Right", @root.last_child.name, "The last child should now be the right child")
     end
 
-<<<<<<< HEAD
+    # Test right_child= method.
     def test_right_child_equals
-=======
-    # Test rightChild= method.
-    def test_rightChild_equals
->>>>>>> 79ea5526
       @root << @left_child1
       @root << @right_child1
       assert_same(@right_child1, @root.right_child, "The right child should be 'right_child1")
@@ -147,12 +131,8 @@
       assert_nil(@root.last_child, "The first child is now nil")
     end
 
-<<<<<<< HEAD
+    # Test is_left_child? method.
     def test_is_left_child_eh
-=======
-    # Test isLeftChild? method.
-    def test_isLeftChild_eh
->>>>>>> 79ea5526
       @root << @left_child1
       @root << @right_child1
 
@@ -166,12 +146,8 @@
       assert(!@root.is_left_child?, "Root is neither left child nor right")
     end
 
-<<<<<<< HEAD
+    # Test is_right_child? method.
     def test_is_right_child_eh
-=======
-    # Test isRightChild? method.
-    def test_isRightChild_eh
->>>>>>> 79ea5526
       @root << @left_child1
       @root << @right_child1
 
