--- conflicted
+++ resolved
@@ -95,12 +95,8 @@
   #    # ..... Example starts.
   #    require 'tree'                 # Load the library
   #
-<<<<<<< HEAD
-  # root_node.print_tree
-=======
   #    # ..... Create the root node first.  Note that every node has a name and an optional content payload.
   #    root_node = Tree::TreeNode.new("ROOT", "Root Content")
->>>>>>> 79ea5526
   #
   #    # ..... Now insert the child nodes.  Note that you can "chain" the child insertions for a given path to any depth.
   #    root_node << Tree::TreeNode.new("CHILD1", "Child1 Content") << Tree::TreeNode.new("GRANDCHILD1", "GrandChild1 Content")
@@ -149,20 +145,12 @@
     #
     # @raise [ArgumentError] Raised if the node name is empty.
     def initialize(name, content = nil)
-<<<<<<< HEAD
-      raise "Node name HAS to be provided" if name == nil
+      raise ArgumentError, "Node name HAS to be provided!" if name == nil
       @name = name
       @content = content
       self.set_as_root!
 
       @children_hash = Hash.new
-=======
-      raise ArgumentError, "Node name HAS to be provided!" if name == nil
-      @name, @content = name, content
-
-      self.setAsRoot!
-      @childrenHash = Hash.new
->>>>>>> 79ea5526
       @children = []
     end
 
@@ -250,20 +238,14 @@
     #
     # @return [Tree::TreeNode] The added child node.
     #
-<<<<<<< HEAD
-    # An exception is raised if another child node with the same name exists.
-    def add(child, at_index = -1)
-      raise "Child already added" if @children_hash.has_key?(child.name)
-=======
     # @raise [RuntimeError] This exception is raised if another child node with the same
     # name exists.
     # @raise [ArgumentError] This exception is raised if a +nil+ node is passed as the argument.
     #
     # @see #<<
-    def add(child)
+    def add(child, at_index = -1)
       raise ArgumentError, "Attempting to add a nil node" unless child
-      raise "Child #{child.name} already added!" if @childrenHash.has_key?(child.name)
->>>>>>> 79ea5526
+      raise "Child already added" if @children_hash.has_key?(child.name)
 
       @children_hash[child.name]  = child
       @children.insert(at_index, child)
@@ -286,51 +268,33 @@
     # @see #removeFromParent!
     # @see #removeAll!
     def remove!(child)
-<<<<<<< HEAD
+      return nil unless child
+      
       @children_hash.delete(child.name)
       @children.delete(child)
-      child.set_as_root! unless child == nil
-      return child
-=======
-      return nil unless child
-
-      @childrenHash.delete(child.name)
-      @children.delete(child)
-      child.setAsRoot!
+      child.set_as_root!
       child
->>>>>>> 79ea5526
     end
 
     # Removes the receiver node from its parent.  The reciever node becomes the new root for its subtree.
     #
     # If this is the root node, then does nothing.
     #
-<<<<<<< HEAD
-    # Returns self (the removed receiver node) if the operation is successful, and +nil+ otherwise.
+    # @return [Tree:TreeNode] +self+ (the removed receiver node) if the operation is successful, +nil+ otherwise.
+    #
+    # @see #removeAll!
     def remove_from_parent!
       @parent.remove!(self) unless is_root?
-=======
-    # @return [Tree:TreeNode] +self+ (the removed receiver node) if the operation is successful, +nil+ otherwise.
-    #
-    # @see #removeAll!
-    def removeFromParent!
-      @parent.remove!(self) unless isRoot?
->>>>>>> 79ea5526
     end
 
     # Removes all children from the receiver node.  If an indepedent reference exists to the child
     # nodes, then these child nodes report themselves as roots after this operation.
     #
-<<<<<<< HEAD
-    # Returns the receiver node.
-    def remove_all!
-=======
     # @return [Tree::TreeNode] The receiver node (+self+)
     #
     # @see #remove!
     # @see #removeFromParent!
-    def removeAll!
->>>>>>> 79ea5526
+    def remove_all!
       for child in @children
         child.set_as_root!
       end
@@ -339,69 +303,44 @@
       self
     end
 
-<<<<<<< HEAD
-    # Returns +true+ if the receiver node has any associated content.
+    # Returns +true+ if the receiver node has content.
+    #
+    # @return [Boolean] +true+ if the node has content.
     def has_content?
-=======
-    # Returns +true+ if the receiver node has content.
-    #
-    # @return [Boolean] +true+ if the node has content.
-    def hasContent?
->>>>>>> 79ea5526
       @content != nil
     end
 
     # Protected method which sets the receiver node as a root node.
     #
-<<<<<<< HEAD
-    # Returns +nil+.
+    # @return +nil+.
     def set_as_root!              # :nodoc:
-=======
-    # @return +nil+.
-    def setAsRoot!              # :nodoc:
->>>>>>> 79ea5526
       @parent = nil
     end
 
     # Returns +true+ if the receiver is a root node.  Note that
     # orphaned children will also be reported as root nodes.
-<<<<<<< HEAD
+    # @return [Boolean] +true+ if this is a root node.
     def is_root?
       @parent == nil
     end
 
-    # Returns +true+ if the receiver node has any immediate child nodes.
+    # Returns +true+ if the receiver node has any child node.
+    #
+    # @return [Boolean] +true+ if child nodes exist.
+    #
+    # @see #isLeaf?
     def has_children?
-=======
-    #
-    # @return [Boolean] +true+ if this is a root node.
-    def isRoot?
-      @parent == nil
-    end
-
-    # Returns +true+ if the receiver node has any child node.
-    #
-    # @return [Boolean] +true+ if child nodes exist.
-    #
-    # @see #isLeaf?
-    def hasChildren?
->>>>>>> 79ea5526
       @children.length != 0
     end
 
     # Returns +true+ if the receiver node is a 'leaf' - i.e., one without
     # any children.
-<<<<<<< HEAD
+    #
+    # @return [Boolean] +true+ if this is a leaf node.
+    #
+    # @see #hasChildren?
     def is_leaf?
       !has_children?
-=======
-    #
-    # @return [Boolean] +true+ if this is a leaf node.
-    #
-    # @see #hasChildren?
-    def isLeaf?
-      !hasChildren?
->>>>>>> 79ea5526
     end
 
     # Returns an array of all the immediate children of the receiver node.  The child nodes are ordered
@@ -424,26 +363,18 @@
     # Returns the first child of the receiver node.
     #
     # Will return +nil+ if no children are present.
-<<<<<<< HEAD
+    #
+    # @return [Tree::TreeNode] The first child, or +nil+ if none is present.
     def first_child
-=======
-    #
-    # @return [Tree::TreeNode] The first child, or +nil+ if none is present.
-    def firstChild
->>>>>>> 79ea5526
       children.first
     end
 
     # Returns the last child of the receiver node.
     #
     # Will return +nil+ if no children are present.
-<<<<<<< HEAD
+    #
+    # @return [Tree::TreeNode] The last child, or +nil+ if none is present.
     def last_child
-=======
-    #
-    # @return [Tree::TreeNode] The last child, or +nil+ if none is present.
-    def lastChild
->>>>>>> 79ea5526
       children.last
     end
 
@@ -560,16 +491,10 @@
       size()
     end
 
-<<<<<<< HEAD
     # Pretty prints the tree starting with the receiver node.
+    #
+    # @param [Number] level The indentation level (4 spaces) to start with.
     def print_tree(level = 0)
-=======
-    # Pretty prints the (sub)tree rooted at the receiver node.
-    #
-    # @param [Number] level The indentation level (4 spaces) to start with.
-    def printTree(level = 0)
->>>>>>> 79ea5526
-
       if is_root?
         print "*"
       else
@@ -603,81 +528,53 @@
     #
     # 'First' sibling is defined as follows:
     # First sibling:: The left-most child of the receiver's parent, which may be the receiver itself
-<<<<<<< HEAD
-    #--
-    # TODO: Fix the inconsistency of returning root as its first sibling, and returning a
-    #       a nil array for siblings for the node.
-    #++
+    #
+    # @todo Fix the inconsistency of returning root as its first sibling, and returning
+    #       a +nil+ array for siblings of the node.
+    #
+    # @return [Tree::TreeNode] The first sibling node.
+    #
+    # @see #isFirstSibling?
+    # @see #lastSibling
     def first_sibling
       is_root? ? self : parent.children.first
     end
 
-    # Returns true if the receiver node is the first sibling.
+    # Returns +true+ if the receiver node is the first sibling at its level.
+    #
+    # @return [Boolean] +true+ if this is the first sibling.
+    #
+    # @see #isLastSibling?
+    # @see #firstSibling
     def is_first_sibling?
       first_sibling == self
-=======
-    #
-    # @todo Fix the inconsistency of returning root as its first sibling, and returning
+    end
+
+    # Returns the last sibling of the receiver node.  If this is the root node, then returns
+    # itself.
+    #
+    # 'Last' sibling is defined as follows:
+    # Last sibling:: The right-most child of the receiver's parent, which may be the receiver itself
+    #
+    # @todo Fix the inconsistency of returning root as its last sibling, and returning
     #       a +nil+ array for siblings of the node.
     #
-    # @return [Tree::TreeNode] The first sibling node.
+    # @return [Tree::TreeNode] The last sibling node.
+    #
+    # @see #isLastSibling?
+    # @see #firstSibling
+    def last_sibling
+      is_root? ? self : parent.children.last
+    end
+
+    # Returns +true+ if the receiver node is the last sibling at its level.
+    #
+    # @return [Boolean] +true+ if this is the last sibling.
     #
     # @see #isFirstSibling?
     # @see #lastSibling
-    def firstSibling
-      isRoot? ? self : parent.children.first
-    end
-
-    # Returns +true+ if the receiver node is the first sibling at its level.
-    #
-    # @return [Boolean] +true+ if this is the first sibling.
-    #
-    # @see #isLastSibling?
-    # @see #firstSibling
-    def isFirstSibling?
-      firstSibling == self
->>>>>>> 79ea5526
-    end
-
-    # Returns the last sibling of the receiver node.  If this is the root node, then returns
-    # itself.
-    #
-    # 'Last' sibling is defined as follows:
-    # Last sibling:: The right-most child of the receiver's parent, which may be the receiver itself
-<<<<<<< HEAD
-    #--
-    # TODO: Fix the inconsistency of returning root as its last sibling, and returning a
-    #       a nil array for siblings for the node.
-    #++
-    def last_sibling
-      is_root? ? self : parent.children.last
-    end
-
-    # Returns true if the receivere node is the last sibling.
     def is_last_sibling?
       last_sibling == self
-=======
-    #
-    # @todo Fix the inconsistency of returning root as its last sibling, and returning
-    #       a +nil+ array for siblings of the node.
-    #
-    # @return [Tree::TreeNode] The last sibling node.
-    #
-    # @see #isLastSibling?
-    # @see #firstSibling
-    def lastSibling
-      isRoot? ? self : parent.children.last
-    end
-
-    # Returns +true+ if the receiver node is the last sibling at its level.
-    #
-    # @return [Boolean] +true+ if this is the last sibling.
-    #
-    # @see #isFirstSibling?
-    # @see #lastSibling
-    def isLastSibling?
-      lastSibling == self
->>>>>>> 79ea5526
     end
 
     # Returns an array of siblings for the receiver node.  The receiver node is excluded.
@@ -711,39 +608,28 @@
       end
     end
 
-<<<<<<< HEAD
-    # Returns true if the receiver node is the only child of its parent.
+    # Returns +true+ if the receiver node is the only child of its parent.
+    #
+    # As a special case, a root node will always return +true+.
+    #
+    # @return [Boolean] +true+ if this is the only child of its parent.
+    #
+    # @see #siblings
     def is_only_child?
-      parent.children.size == 1
-=======
-    # Returns +true+ if the receiver node is the only child of its parent.
-    #
-    # As a special case, a root node will always return +true+.
-    #
-    # @return [Boolean] +true+ if this is the only child of its parent.
-    #
-    # @see #siblings
-    def isOnlyChild?
-      isRoot? ? true : parent.children.size == 1
->>>>>>> 79ea5526
+      is_root? ? true : parent.children.size == 1
     end
 
     # Returns the next sibling for the receiver node.
     # The 'next' node is defined as the node to right of the receiver node.
     #
-<<<<<<< HEAD
-    # Will return +nil+ if no subsequent node is present.
-    def next_sibling
-=======
     # Will return +nil+ if no subsequent node is present, or if the receiver is a root node.
     #
     # @return [Tree::treeNode] the next sibling node, if present.
     #
     # @see #previousSibling
     # @see #siblings
-    def nextSibling
-      return nil if isRoot?
->>>>>>> 79ea5526
+    def next_sibling
+      return nil if is_root?
       if myidx = parent.children.index(self)
         parent.children.at(myidx + 1)
       end
@@ -756,15 +642,10 @@
     #
     # @return [Tree::treeNode] the previous sibling node, if present.
     #
-<<<<<<< HEAD
-    # Will return nil if no predecessor node is present.
-    def previous_sibling
-=======
     # @see #nextSibling
     # @see #siblings
-    def previousSibling
-      return nil if isRoot?
->>>>>>> 79ea5526
+    def previous_sibling
+      return nil if is_root?
       if myidx = parent.children.index(self)
         parent.children.at(myidx - 1) if myidx > 0
       end
@@ -783,14 +664,10 @@
     end
 
     # Freezes all nodes in the (sub)tree rooted at the receiver node.
-<<<<<<< HEAD
-    def freeze_tree!
-=======
     #
     # The nodes become immutable after this operation.  In effect, the entire tree's
     # structure and contents become _read-only_ and cannot be changed.
-    def freezeTree!
->>>>>>> 79ea5526
+    def freeze_tree!
       each {|node| node.freeze}
     end
 
@@ -830,13 +707,6 @@
       end
     end
 
-<<<<<<< HEAD
-    # Creates a JSON representation of this node including all it children.
-    def to_json(*a)
-      begin
-        require 'json'
-        
-=======
     # Creates a JSON representation of this node including all it's children.   This requires the JSON gem to be
     # available, or else the operation fails with a warning message.
     #
@@ -851,36 +721,21 @@
       begin
         require 'json'
 
->>>>>>> 79ea5526
         json_hash = {
           "name"         => name,
           "content"      => content,
           JSON.create_id => self.class.name
         }
 
-<<<<<<< HEAD
         if has_children?
-=======
-        if hasChildren?
->>>>>>> 79ea5526
           json_hash["children"] = children
         end
 
         return json_hash.to_json
-<<<<<<< HEAD
       rescue LoadError => e
         warn "The JSON-Gem couldn't be loaded. Due to this we cannot serialize the tree to a JSON representation"
       end
     end
-
-    # Creates a Tree::TreeNode object instance from a given JSON Hash representation
-=======
-
-      rescue LoadError => e
-        warn "The JSON gem couldn't be loaded. Due to this we cannot serialize the tree to a JSON representation"
-      end
-    end
-
     # Creates a Tree::TreeNode object instance from a given JSON Hash representation.  This requires the JSON gem to be
     # available, or else the operation fails with a warning message.
     #
@@ -893,13 +748,11 @@
     #
     # @see #to_json
     # @see http://flori.github.com/json
->>>>>>> 79ea5526
     def self.json_create(json_hash)
       begin
         require 'json'
 
         node = new(json_hash["name"], json_hash["content"])
-<<<<<<< HEAD
         json_hash["children"].each do |child|
           node << child
         end if json_hash["children"]
@@ -907,16 +760,6 @@
         return node
       rescue LoadError => e
         warn "The JSON-Gem couldn't be loaded. Due to this we cannot serialize the tree to a JSON representation"
-=======
-
-        json_hash["children"].each do |child|
-          node << child
-        end if json_hash["children"]
-
-        return node
-      rescue LoadError => e
-        warn "The JSON gem couldn't be loaded. Due to this we cannot serialize the tree to a JSON representation."
->>>>>>> 79ea5526
       end
     end
 
@@ -926,40 +769,25 @@
     #
     # - Height from a root node is height of the entire tree.
     # - The height of a leaf node is zero.
-<<<<<<< HEAD
+    #
+    # @return [Number] Height of the node.
     def node_height
       return 0 if is_leaf?
       1 + @children.collect { |child| child.node_height }.max
-=======
-    #
-    # @return [Number] Height of the node.
-    def nodeHeight
-      return 0 if isLeaf?
-      1 + @children.collect { |child| child.nodeHeight }.max
->>>>>>> 79ea5526
     end
 
     # Returns depth of the receiver node in its tree.  Depth of a node is defined as:
     #
     # Depth:: Length of the node's path to its root.  Depth of a root node is zero.
     #
-<<<<<<< HEAD
-    # *Note* that the deprecated method Tree::TreeNode#depth was incorrectly computing this value.
-    # Please replace all calls to the old method with Tree::TreeNode#node_depth instead.
+    # 'level' is an alias for this method.
+    #
+    # @return [Number] Depth of this node.
     def node_depth
       return 0 if is_root?
       1 + parent.node_depth
-=======
-    # 'level' is an alias for this method.
-    #
-    # @return [Number] Depth of this node.
-    def nodeDepth
-      return 0 if isRoot?
-      1 + parent.nodeDepth
->>>>>>> 79ea5526
-    end
-
-    alias level nodeDepth       # Aliased level() method to the nodeDepth().
+    end
+    alias level node_depth       # Aliased level() method to the nodeDepth().
 
     # Returns depth of the tree from the receiver node. A single leaf node has a depth of 1.
     #
@@ -968,10 +796,6 @@
     #
     # _height_ + 1 of the node, *NOT* the _depth_.
     #
-<<<<<<< HEAD
-    # For correct and conventional behavior, please use Tree::TreeNode#node_depth and
-    # Tree::TreeNode#node_height methods instead.
-=======
     # For correct and conventional behavior, please use {Tree::TreeNode#nodeDepth} and
     # {Tree::TreeNode#nodeHeight} methods instead.
     #
@@ -979,7 +803,6 @@
     # @deprecated This method returns an incorrect value.  Use the 'nodeDepth' method instead.
     #
     # @see #nodeDepth
->>>>>>> 79ea5526
     def depth
       begin
         require 'structured_warnings'   # To enable a nice way of deprecating of the depth method.
@@ -1001,9 +824,8 @@
         rescue LoadError
           # Oh well. Will use the standard Kernel#warn.  Behavior will be identical.
           warn "Tree::TreeNode##{meth}() method is deprecated. Please use #{new_method_name} instead."
-        ensure
-          send(new_method_name, *args, &blk)
         end
+        send(new_method_name, *args, &blk)
       else
         super
       end
@@ -1018,8 +840,30 @@
     #
     # @return [Number] breadth of the node's level.
     def breadth
-<<<<<<< HEAD
       is_root? ? 1 : parent.children.size
+    end
+    
+    # Returns the incoming edge-count of the receiver node.
+    #
+    # In-degree is defined as:
+    # In-degree:: The number of edges arriving at the node (0 for root, 1 for all other nodes)
+    #
+    # - In-degree = 0 for a root or orphaned node
+    # - In-degree = 1 for a node which has a parent
+    #
+    # @return [Number] The in-degree of this node.
+    def in_degree
+      is_root? ? 0 : 1
+    end
+
+    # Returns the outgoing edge-count of the receiver node.
+    #
+    # Out-degree is defined as:
+    # Out-degree:: The number of edges leaving the node (zero for leafs)
+    #
+    # @return [Number] The out-degree of this node.
+    def out_degree
+      is_leaf? ? 0 : children.size
     end
 
     protected :parent=, :set_as_root!, :create_dump_rep
@@ -1037,35 +881,6 @@
         word.downcase!
         word
       end
-=======
-      isRoot? ? 1 : parent.children.size
-    end
-
-    # Returns the incoming edge-count of the receiver node.
-    #
-    # In-degree is defined as:
-    # In-degree:: The number of edges arriving at the node (0 for root, 1 for all other nodes)
-    #
-    # - In-degree = 0 for a root or orphaned node
-    # - In-degree = 1 for a node which has a parent
-    #
-    # @return [Number] The in-degree of this node.
-    def in_degree
-      isRoot? ? 0 : 1
-    end
-
-    # Returns the outgoing edge-count of the receiver node.
-    #
-    # Out-degree is defined as:
-    # Out-degree:: The number of edges leaving the node (zero for leafs)
-    #
-    # @return [Number] The out-degree of this node.
-    def out_degree
-      isLeaf? ? 0 : children.size
-    end
-
-    protected :parent=, :setAsRoot!, :createDumpRep
->>>>>>> 79ea5526
 
   end
 end